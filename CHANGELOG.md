--- conflicted
+++ resolved
@@ -20,17 +20,15 @@
   [J. Cheyo Jimenez](https://github.com/masters3d)
   [#772](https://github.com/realm/SwiftLint/issues/772)
 
-<<<<<<< HEAD
+* Fixed regex bug in Mark Rule where MARK could not be used with only a hyphen
+  but no descriptive text: `// MARK: -`.  
+  [Ruotger Deecke](https://github.com/roddi)
+  [#778](https://github.com/realm/SwiftLint/issues/778)
+
 * Fixed: Private unit test rule not scoped to test classes.  
   Fixed: Private unit test rule config is ignored if regex is missing.  
   [Cristian Filipov](https://github.com/cfilipov)
   [#786](https://github.com/realm/SwiftLint/issues/786)
-=======
-* Fixed regex bug in Mark Rule where MARK could not be used with only a hyphen
-  but no descriptive text: `// MARK: -`.  
-  [Ruotger Deecke](https://github.com/roddi)
-  [#778](https://github.com/realm/SwiftLint/issues/778)
->>>>>>> f0573e78
 
 ## 0.12.0: Vertical Laundry
 
