--- conflicted
+++ resolved
@@ -33,13 +33,8 @@
         ]
     )
 
-<<<<<<< HEAD
     public func validateFile(_ file: File) -> [StyleViolation] {
-        let operators = ["/", "=", "-", "+", "!", "*", "|", "^", "~", "?", "."].map({"\\\($0)"}) +
-=======
-    public func validateFile(file: File) -> [StyleViolation] {
         let operators = ["/", "=", "-", "+", "!", "*", "|", "^", "~", "?", "."].map({ "\\\($0)" }) +
->>>>>>> 2246bb92
             ["%", "<", ">", "&"]
         let zeroOrManySpaces = "(\\s{0}|\\s{2,})"
         let pattern1 = "func\\s+[" + operators.joined() +
