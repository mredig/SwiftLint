//
//  TypeNameRule.swift
//  SwiftLint
//
//  Created by JP Simard on 5/16/15.
//  Copyright © 2015 Realm. All rights reserved.
//

import Foundation
import SourceKittenFramework

public struct TypeNameRule: ASTRule, ConfigurationProviderRule {

    public var configuration = NameConfiguration(minLengthWarning: 3,
                                                 minLengthError: 0,
                                                 maxLengthWarning: 40,
                                                 maxLengthError: 1000)

    public init() {}

    private static func nonTriggeringExamples() -> [String] {
        let types = ["class", "struct", "enum"]
        let typeExamples: [String] = types.flatMap { (type: String) -> [String] in
            [
                "\(type) MyType {}",
                "private \(type) _MyType {}",
                "enum MyType {\ncase value\n}",
                "\(type) \(repeatElement("A", count: 40).joined()) {}"
            ]
        }
        let typeAliasAndAssociatedTypeExamples = [
            "typealias Foo = Void",
            "private typealias Foo = Void",
            "protocol Foo {\n associatedtype Bar\n }",
            "protocol Foo {\n associatedtype Bar: Equatable\n }"
        ]

        return typeExamples + typeAliasAndAssociatedTypeExamples
    }

    private static func triggeringExamples() -> [String] {
        let types = ["class", "struct", "enum"]
        let typeExamples: [String] = types.flatMap { (type: String) -> [String] in
            [
                "↓\(type) myType {}",
                "↓\(type) _MyType {}",
                "private ↓\(type) MyType_ {}",
                "↓\(type) My {}",
                "↓\(type) \(repeatElement("A", count: 41).joined()) {}"
            ]
        }
        let typeAliasAndAssociatedTypeExamples: [String] = [
            "typealias X = Void",
            "private typealias Foo_Bar = Void",
            "private typealias foo = Void",
            "typealias \(repeatElement("A", count: 41).joined()) = Void",
            "protocol Foo {\n associatedtype X\n }",
            "protocol Foo {\n associatedtype Foo_Bar: Equatable\n }",
            "protocol Foo {\n associatedtype \(repeatElement("A", count: 41).joined())\n }"
        ]

        return typeExamples + typeAliasAndAssociatedTypeExamples
    }

    public static let description = RuleDescription(
        identifier: "type_name",
        name: "Type Name",
        description: "Type name should only contain alphanumeric characters, start with an " +
                     "uppercase character and span between 3 and 40 characters in length.",
        nonTriggeringExamples: TypeNameRule.nonTriggeringExamples(),
        triggeringExamples: TypeNameRule.triggeringExamples()
    )

    public func validateFile(_ file: File) -> [StyleViolation] {
        return validateTypeAliasesAndAssociatedTypes(file) +
            validateFile(file, dictionary: file.structure.dictionary)
    }

    public func validateFile(_ file: File,
                             kind: SwiftDeclarationKind,
                             dictionary: [String: SourceKitRepresentable]) -> [StyleViolation] {
<<<<<<< HEAD
        guard SwiftDeclarationKind.typeKinds().contains(kind) else {
            return []
=======
        let typeKinds: [SwiftDeclarationKind] = [
            .class,
            .struct,
            .typealias,
            .enum
        ]

        guard typeKinds.contains(kind),
            let name = dictionary["key.name"] as? String,
            let offset = (dictionary["key.offset"] as? Int64).flatMap({ Int($0) }) else {
                return []
>>>>>>> c5bcece9
        }

        return validateName(name: name, dictionary: dictionary, file: file, offset: offset)
    }

    private func validateTypeAliasesAndAssociatedTypes(_ file: File) -> [StyleViolation] {
        let rangesAndTokens = file.rangesAndTokensMatching("(typealias|associatedtype)\\s+.+?\\b")
        return rangesAndTokens.flatMap { _, tokens -> [StyleViolation] in
            guard tokens.count == 2,
                let keywordToken = tokens.first,
                let nameToken = tokens.last,
                SyntaxKind(rawValue: keywordToken.type) == .keyword,
                SyntaxKind(rawValue: nameToken.type) == .identifier else {
                    return []
            }

            let contents = file.contents.bridge()
            guard let name = contents.substringWithByteRange(start: nameToken.offset,
                                                             length: nameToken.length) else {
                return []
            }

            return validateName(name: name, file: file, offset: nameToken.offset)
        }
    }

    private func validateName(name: String,
                              dictionary: [String: SourceKitRepresentable] = [:],
                              file: File,
                              offset: Int) -> [StyleViolation] {
        guard !configuration.excluded.contains(name) else {
            return []
        }

        let name = name.nameStrippingLeadingUnderscoreIfPrivate(dictionary)
        let nameCharacterSet = CharacterSet(charactersIn: name)
        if !CharacterSet.alphanumerics.isSuperset(of: nameCharacterSet) {
            return [StyleViolation(ruleDescription: type(of: self).description,
               severity: .error,
               location: Location(file: file, byteOffset: offset),
               reason: "Type name should only contain alphanumeric characters: '\(name)'")]
        } else if !name.substring(to: name.index(after: name.startIndex)).isUppercase() {
            return [StyleViolation(ruleDescription: type(of: self).description,
               severity: .error,
               location: Location(file: file, byteOffset: offset),
               reason: "Type name should start with an uppercase character: '\(name)'")]
        } else if let severity = severity(forLength: name.characters.count) {
            return [StyleViolation(ruleDescription: type(of: self).description,
               severity: severity,
               location: Location(file: file, byteOffset: offset),
               reason: "Type name should be between \(configuration.minLengthThreshold) and " +
                    "\(configuration.maxLengthThreshold) characters long: '\(name)'")]
        }

        return []
    }
}<|MERGE_RESOLUTION|>--- conflicted
+++ resolved
@@ -79,22 +79,11 @@
     public func validateFile(_ file: File,
                              kind: SwiftDeclarationKind,
                              dictionary: [String: SourceKitRepresentable]) -> [StyleViolation] {
-<<<<<<< HEAD
-        guard SwiftDeclarationKind.typeKinds().contains(kind) else {
-            return []
-=======
-        let typeKinds: [SwiftDeclarationKind] = [
-            .class,
-            .struct,
-            .typealias,
-            .enum
-        ]
 
-        guard typeKinds.contains(kind),
+        guard SwiftDeclarationKind.typeKinds().contains(kind),
             let name = dictionary["key.name"] as? String,
             let offset = (dictionary["key.offset"] as? Int64).flatMap({ Int($0) }) else {
                 return []
->>>>>>> c5bcece9
         }
 
         return validateName(name: name, dictionary: dictionary, file: file, offset: offset)
